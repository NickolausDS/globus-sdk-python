--- conflicted
+++ resolved
@@ -19,197 +19,53 @@
         self.access_token = "access_token_1"
         self.expires_at = -1
 
-        # mock response value for simulating a refresh token grant response
-<<<<<<< HEAD
-        self.mock_response = mock.Mock()
-        self.mock_response.expires_at_seconds = -1
-        self.mock_response.access_token = "access_token_2"
-=======
+        # response values for simulating a refresh token grant response
         self.response = mock.Mock()
         self.response.by_resource_server = {
             "rs1": {
-                "expires_at_seconds": int(time.time()) + 1000,
+                "expires_at_seconds": -1,
                 "access_token": "access_token_2"
             }
         }
         self.rs_data = self.response.by_resource_server['rs1']
->>>>>>> 7eb87487
 
         # mock AuthClient for testing
         self.ac = mock.Mock()
         self.ac.oauth2_refresh_token = mock.Mock(
-            return_value=self.mock_response)
+            return_value=self.response)
 
         self.authorizer = RefreshTokenAuthorizer(
             self.refresh_token, self.ac, access_token=self.access_token,
             expires_at=self.expires_at)
 
-    def test_get_token_response(self):
+    def test_get_token_data(self):
         """
-        Calls _get_token_response, confirms that the mock AuthClient is used
-        and the mock response was returned.
+        Calls _get_token_data, confirms that the mock
+        AuthClient is used and the known data was returned.
         """
-<<<<<<< HEAD
         # get new_access_token
-        res = self.authorizer._get_token_response()
+        res = self.authorizer._get_token_data()
         # confirm expected response
-        self.assertEqual(res, self.mock_response)
-        # confirm mock AuthClient was used as expected
+        self.assertEqual(res, self.rs_data)
+        # confirm mock ConfidentailAppAuthClient was used as expected
         self.ac.oauth2_refresh_token.assert_called_once_with(
             self.refresh_token)
-=======
-        authorizer = RefreshTokenAuthorizer(
-            self.refresh_token, self.ac, access_token=self.access_token)
-        self.assertEqual(authorizer.access_token, self.rs_data['access_token'])
 
-        authorizer = RefreshTokenAuthorizer(
-            self.refresh_token, self.ac,
-            expires_at=self.rs_data['expires_at_seconds'])
-        self.assertEqual(authorizer.access_token, self.rs_data['access_token'])
-
-    def test_set_expiration_time(self):
+    def test_multiple_resource_servers(self):
         """
-        Confirms expiration time is set earlier than input value for a buffer
+        Sets the mock ConfidentialAppAuthClient to return multiple resource
+        servers. Confirms GlobusError is raised when _get_token_data is called.
         """
-        # confirm initial value was adjusted automatically
-        self.assertEqual(self.authorizer.expires_at,
-                         self.expires_at - EXPIRES_ADJUST_SECONDS)
-
-        # confirm results with test inputs
-        for test_input in [0, 60, 120, 1200]:
-            self.authorizer._set_expiration_time(test_input)
-            self.assertEqual(self.authorizer.expires_at,
-                             test_input - EXPIRES_ADJUST_SECONDS)
-
-    def test_get_new_access_token(self):
-        """
-        Calls get_new_acces token, confirms that the mock AuthClient is used
-        and that the mock on_refresh function is called.
-        """
-        # confirm starting with original access_token
-        self.assertEqual(self.authorizer.access_token, self.access_token)
-
-        # get new_access_token
-        self.authorizer._get_new_access_token()
-        # confirm side effects
-        self.assertEqual(self.authorizer.access_token,
-                         self.rs_data['access_token'])
-        self.assertEqual(self.authorizer.expires_at,
-                         self.rs_data['expires_at_seconds'] -
-                         EXPIRES_ADJUST_SECONDS)
-        self.ac.oauth2_refresh_token.assert_called_once_with(
-            self.refresh_token)
-        self.on_refresh.assert_called_once()
-
-    def test_check_expiration_time_valid(self):
-        """
-        Confirms nothing is done before the access_token expires,
-        """
-        self.authorizer._check_expiration_time()
-        self.assertEqual(self.authorizer.access_token, self.access_token)
-
-    def test_check_expiration_time_expired(self):
-        """
-        Confirms a new access_token is gotten after waiting for expiration
-        """
-        time.sleep(1)
-        self.authorizer._check_expiration_time()
-        self.assertEqual(self.authorizer.access_token,
-                         self.rs_data['access_token'])
-        self.assertEqual(self.authorizer.expires_at,
-                         self.rs_data['expires_at_seconds'] -
-                         EXPIRES_ADJUST_SECONDS)
-
-    def test_check_expiration_time_no_token(self):
-        """
-        Confirms a new access_token is gotten if the old one is set to None
-        """
-        self.authorizer.access_token = None
-        self.authorizer._check_expiration_time()
-        self.assertEqual(self.authorizer.access_token,
-                         self.rs_data['access_token'])
-        self.assertEqual(self.authorizer.expires_at,
-                         self.rs_data['expires_at_seconds'] -
-                         EXPIRES_ADJUST_SECONDS)
-
-    def test_check_expiration_time_no_expiration(self):
-        """
-        Confirms a new access_token is gotten if expires_at is set to None
-        """
-        self.authorizer.expires_at = None
-        self.authorizer._check_expiration_time()
-        self.assertEqual(self.authorizer.access_token,
-                         self.rs_data['access_token'])
-        self.assertEqual(self.authorizer.expires_at,
-                         self.rs_data['expires_at_seconds'] -
-                         EXPIRES_ADJUST_SECONDS)
-
-    def test_set_authorization_header(self):
-        """
-        Sets authorization header on a test dictionary, confirms expected value
-        """
-        header_dict = {}
-        self.authorizer.set_authorization_header(header_dict)
-        # confirm value
-        self.assertEqual(header_dict["Authorization"],
-                         "Bearer " + self.access_token)
-
-    def test_set_authorization_header_existing(self):
-        """
-        Confirms that an existing Authorization field is overwritten
-        """
-        header_dict = {"Header": "value",
-                       "Authorization": "previous_value"}
-        self.authorizer.set_authorization_header(header_dict)
-        # confirm values
-        self.assertEqual(header_dict["Authorization"],
-                         "Bearer " + self.access_token)
-        self.assertEqual(header_dict["Header"], "value")
-
-    def test_set_authorization_header_expired(self):
-        """
-        Waits for the access_token to expire, then sets authorization header
-        Confirms header value uses the new access_token.
-        """
-        header_dict = {}
-        time.sleep(1)
-
-        self.authorizer.set_authorization_header(header_dict)
-        # confirm value
-        self.assertEqual(header_dict["Authorization"],
-                         "Bearer " + self.rs_data['access_token'])
-
-    def test_set_authorization_header_no_token(self):
-        """
-        Sets the access_token to None, then sets authorization header
-        Confirms header value uses the new access_token.
-        """
-        header_dict = {}
-        self.authorizer.access_token = None
-
-        self.authorizer.set_authorization_header(header_dict)
-        # confirm value
-        self.assertEqual(header_dict["Authorization"],
-                         "Bearer " + self.rs_data['access_token'])
-
-    def test_set_authorization_header_no_expires(self):
-        """
-        Sets expires_at to None, then sets authorization header
-        Confirms header value uses the new access_token.
-        """
-        header_dict = {}
-        self.authorizer.expires_at = None
-
-        self.authorizer.set_authorization_header(header_dict)
-        # confirm value
-        self.assertEqual(header_dict["Authorization"],
-                         "Bearer " + self.rs_data['access_token'])
-
-    def test_handle_missing_authorization(self):
-        """
-        Confirms that RefreshTokenAuthorizers will attempt to fix 401s
-        by treating their existing access_token as expired
-        """
-        self.assertTrue(self.authorizer.handle_missing_authorization())
-        self.assertIsNone(self.authorizer.expires_at)
->>>>>>> 7eb87487
+        self.response.by_resource_server = {
+            "rs1": {
+                "expires_at_seconds": -1,
+                "access_token": "access_token_2"
+            },
+            "rs2": {
+                "expires_at_seconds": -1,
+                "access_token": "access_token_3"
+            }
+        }
+        with self.assertRaises(ValueError) as err:
+            self.authorizer._get_token_data()
+        self.assertIn("didn't return exactly one token", str(err.exception))